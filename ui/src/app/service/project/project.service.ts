--- conflicted
+++ resolved
@@ -1,5 +1,4 @@
 
-<<<<<<< HEAD
 import { HttpClient, HttpParams } from '@angular/common/http';
 import { Injectable } from '@angular/core';
 import { Observable } from 'rxjs';
@@ -7,25 +6,11 @@
 import { Application } from '../../model/application.model';
 import { Environment } from '../../model/environment.model';
 import { GroupPermission } from '../../model/group.model';
+import { ProjectIntegration } from '../../model/integration.model';
 import { Key } from '../../model/keys.model';
 import { Notification } from '../../model/notification.model';
-import { ProjectPlatform } from '../../model/platform.model';
 import { Label, LoadOpts, Project } from '../../model/project.model';
 import { Variable } from '../../model/variable.model';
-=======
-import {HttpClient, HttpParams} from '@angular/common/http';
-import {Injectable} from '@angular/core';
-import {Observable} from 'rxjs';
-import {map} from 'rxjs/operators';
-import {Application} from '../../model/application.model';
-import {Environment} from '../../model/environment.model';
-import {GroupPermission} from '../../model/group.model';
-import {ProjectIntegration} from '../../model/integration.model';
-import {Key} from '../../model/keys.model';
-import {Notification} from '../../model/notification.model';
-import {Label, LoadOpts, Project} from '../../model/project.model';
-import {Variable} from '../../model/variable.model';
->>>>>>> ef478700
 
 /**
  * Service to access Project from API.
@@ -60,7 +45,7 @@
         opts.push(new LoadOpts('withIntegrations', 'integrations'));
         opts.forEach((opt) => params = params.append(opt.queryParam, 'true'));
 
-        return this._http.get<Project>('/project/' + key, {params: params});
+        return this._http.get<Project>('/project/' + key, { params: params });
     }
 
     /**
@@ -70,7 +55,7 @@
     getProjects(): Observable<Project[]> {
         let params = new HttpParams();
         params = params.append('withIcon', 'true');
-        return this._http.get<Project[]>('/project', {params});
+        return this._http.get<Project[]>('/project', { params });
     }
 
     /**
@@ -98,8 +83,8 @@
      */
     updateFavorite(projectKey: string): Observable<Project> {
         return this._http.post<Project>('/user/favorite', {
-          type: 'project',
-          project_key: projectKey
+            type: 'project',
+            project_key: projectKey
         });
     }
 
@@ -221,7 +206,7 @@
         let params = new HttpParams();
         params = params.append('withWorkflows', 'true');
 
-        return this._http.get<Environment>('/project/' + key + '/environment/' + envName, {params});
+        return this._http.get<Environment>('/project/' + key + '/environment/' + envName, { params });
     }
 
     /**
