--- conflicted
+++ resolved
@@ -28,13 +28,8 @@
 	test.NoError(t, application.Insert(api.mustDB(), api.Cache, proj, app, u))
 
 	vars := map[string]string{
-<<<<<<< HEAD
-		"permProjectKey":  proj.Key,
-		"applicationName": app.Name,
-=======
-		"key":                 proj.Key,
-		"permApplicationName": app.Name,
->>>>>>> ef478700
+		"permProjectKey":  proj.Key,
+		"applicationName": app.Name,
 	}
 
 	uri := router.GetRoute("GET", api.getApplicationDeploymentStrategiesConfigHandler, vars)
@@ -85,15 +80,9 @@
 	test.NoError(t, integration.InsertIntegration(db, &pp))
 
 	vars := map[string]string{
-<<<<<<< HEAD
-		"permProjectKey":  proj.Key,
-		"applicationName": app.Name,
-		"platform":        pf.Name,
-=======
-		"key":                 proj.Key,
-		"permApplicationName": app.Name,
-		"integration":         pf.Name,
->>>>>>> ef478700
+		"permProjectKey":  proj.Key,
+		"applicationName": app.Name,
+		"integration":     pf.Name,
 	}
 
 	uri := router.GetRoute("POST", api.postApplicationDeploymentStrategyConfigHandler, vars)
@@ -232,15 +221,9 @@
 	test.NoError(t, integration.InsertIntegration(db, &pp2))
 
 	vars := map[string]string{
-<<<<<<< HEAD
-		"permProjectKey":  proj.Key,
-		"applicationName": app.Name,
-		"platform":        pf.Name,
-=======
-		"key":                 proj.Key,
-		"permApplicationName": app.Name,
-		"integration":         pf.Name,
->>>>>>> ef478700
+		"permProjectKey":  proj.Key,
+		"applicationName": app.Name,
+		"integration":     pf.Name,
 	}
 
 	uri := router.GetRoute("POST", api.postApplicationDeploymentStrategyConfigHandler, vars)
@@ -262,15 +245,9 @@
 
 	//Now add a new
 	vars = map[string]string{
-<<<<<<< HEAD
-		"permProjectKey":  proj.Key,
-		"applicationName": app.Name,
-		"platform":        pp2.Name,
-=======
-		"key":                 proj.Key,
-		"permApplicationName": app.Name,
-		"integration":         pp2.Name,
->>>>>>> ef478700
+		"permProjectKey":  proj.Key,
+		"applicationName": app.Name,
+		"integration":     pp2.Name,
 	}
 
 	uri = router.GetRoute("POST", api.postApplicationDeploymentStrategyConfigHandler, vars)
@@ -291,13 +268,8 @@
 	assert.Equal(t, 200, w.Code)
 
 	vars = map[string]string{
-<<<<<<< HEAD
-		"permProjectKey":  proj.Key,
-		"applicationName": app.Name,
-=======
-		"key":                 proj.Key,
-		"permApplicationName": app.Name,
->>>>>>> ef478700
+		"permProjectKey":  proj.Key,
+		"applicationName": app.Name,
 	}
 	uri = router.GetRoute("GET", api.getApplicationDeploymentStrategiesConfigHandler, vars)
 	//Then we try to update
