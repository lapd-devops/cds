--- conflicted
+++ resolved
@@ -126,37 +126,11 @@
 	wp.Workflow.Name = wf.Name
 	wp.Workflow.Value = base64.StdEncoding.EncodeToString(buffw.Bytes())
 
-<<<<<<< HEAD
-	for _, a := range apps {
-		buff := new(bytes.Buffer)
-		size, err := application.ExportApplication(db, a, f, encryptFunc, buff)
-		if err != nil {
-			return sdk.WrapError(err, "Unable to export app %s", a.Name)
-		}
-		hdr := &tar.Header{
-			Name: fmt.Sprintf("%s.app.yml", a.Name),
-			Mode: 0644,
-			Size: int64(size),
-		}
-		if err := tw.WriteHeader(hdr); err != nil {
-			return sdk.WrapError(err, "Unable to write app header %+v", hdr)
-		}
-		if _, err := io.Copy(tw, buff); err != nil {
-			return sdk.WrapError(err, "Unable to copy app buffer")
-=======
-	var withPermissions bool
-	for _, f := range opts {
-		if reflect.ValueOf(f).Pointer() == reflect.ValueOf(exportentities.WorkflowWithPermissions).Pointer() {
-			withPermissions = true
-		}
-	}
-
 	wp.Applications = make([]exportentities.WorkflowPulledItem, len(apps))
 	for i, a := range apps {
 		buff := new(bytes.Buffer)
-		if _, err := application.ExportApplication(db, a, f, withPermissions, encryptFunc, buff); err != nil {
+		if _, err := application.ExportApplication(db, a, f, encryptFunc, buff); err != nil {
 			return wp, sdk.WrapError(err, "unable to export app %s", a.Name)
->>>>>>> ef478700
 		}
 		wp.Applications[i].Name = a.Name
 		wp.Applications[i].Value = base64.StdEncoding.EncodeToString(buff.Bytes())
@@ -165,26 +139,8 @@
 	wp.Environments = make([]exportentities.WorkflowPulledItem, len(envs))
 	for i, e := range envs {
 		buff := new(bytes.Buffer)
-<<<<<<< HEAD
-		size, err := environment.ExportEnvironment(db, e, f, encryptFunc, buff)
-		if err != nil {
-			return sdk.WrapError(err, "Unable to export env %s", e.Name)
-		}
-
-		hdr := &tar.Header{
-			Name: fmt.Sprintf("%s.env.yml", e.Name),
-			Mode: 0644,
-			Size: int64(size),
-		}
-		if err := tw.WriteHeader(hdr); err != nil {
-			return sdk.WrapError(err, "Unable to write env header %+v", hdr)
-		}
-		if _, err := io.Copy(tw, buff); err != nil {
-			return sdk.WrapError(err, "Unable to copy env buffer")
-=======
-		if _, err := environment.ExportEnvironment(db, e, f, withPermissions, encryptFunc, buff); err != nil {
+		if _, err := environment.ExportEnvironment(db, e, f, encryptFunc, buff); err != nil {
 			return wp, sdk.WrapError(err, "unable to export env %s", e.Name)
->>>>>>> ef478700
 		}
 		wp.Environments[i].Name = e.Name
 		wp.Environments[i].Value = base64.StdEncoding.EncodeToString(buff.Bytes())
@@ -193,25 +149,8 @@
 	wp.Pipelines = make([]exportentities.WorkflowPulledItem, len(pips))
 	for i, p := range pips {
 		buff := new(bytes.Buffer)
-<<<<<<< HEAD
-		size, err := pipeline.ExportPipeline(p, f, buff)
-		if err != nil {
-			return sdk.WrapError(err, "Unable to export pipeline %s", p.Name)
-		}
-		hdr := &tar.Header{
-			Name: fmt.Sprintf("%s.pip.yml", p.Name),
-			Mode: 0644,
-			Size: int64(size),
-		}
-		if err := tw.WriteHeader(hdr); err != nil {
-			return sdk.WrapError(err, "Unable to write pipeline header %+v", hdr)
-		}
-		if _, err := io.Copy(tw, buff); err != nil {
-			return sdk.WrapError(err, "Unable to copy pip buffer")
-=======
-		if _, err := pipeline.ExportPipeline(p, f, withPermissions, buff); err != nil {
+		if _, err := pipeline.ExportPipeline(p, f, buff); err != nil {
 			return wp, sdk.WrapError(err, "unable to export pipeline %s", p.Name)
->>>>>>> ef478700
 		}
 		wp.Pipelines[i].Name = p.Name
 		wp.Pipelines[i].Value = base64.StdEncoding.EncodeToString(buff.Bytes())
