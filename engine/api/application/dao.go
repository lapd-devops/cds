package application

import (
	"database/sql"
	"fmt"
	"time"

	"github.com/go-gorp/gorp"
	"github.com/lib/pq"

	"github.com/ovh/cds/engine/api/cache"
	"github.com/ovh/cds/engine/api/database/gorpmapping"
	"github.com/ovh/cds/engine/api/event"
	"github.com/ovh/cds/engine/api/group"
	"github.com/ovh/cds/sdk"
)

const appRows = `
application.id,
application.name, 
application.project_id,
application.repo_fullname,
application.repositories_manager_id,
application.last_modified,
application.metadata,
application.vcs_server,
application.vcs_strategy,
application.description
`

// LoadOptionFunc is a type for all options in LoadOptions
type LoadOptionFunc *func(gorp.SqlExecutor, cache.Store, *sdk.Application, *sdk.User) error

// LoadOptions provides all options on project loads functions
var LoadOptions = struct {
	Default                        LoadOptionFunc
	WithVariables                  LoadOptionFunc
	WithVariablesWithClearPassword LoadOptionFunc
<<<<<<< HEAD
	WithPipelines                  LoadOptionFunc
	WithTriggers                   LoadOptionFunc
=======
	WithGroups                     LoadOptionFunc
>>>>>>> 7c0e90b4
	WithKeys                       LoadOptionFunc
	WithClearKeys                  LoadOptionFunc
	WithDeploymentStrategies       LoadOptionFunc
	WithClearDeploymentStrategies  LoadOptionFunc
	WithVulnerabilities            LoadOptionFunc
	WithIcon                       LoadOptionFunc
}{
	Default:                        &loadDefaultDependencies,
	WithVariables:                  &loadVariables,
	WithVariablesWithClearPassword: &loadVariablesWithClearPassword,
<<<<<<< HEAD
	WithPipelines:                  &loadPipelines,
	WithTriggers:                   &loadTriggers,
=======
	WithGroups:                     &loadGroups,
>>>>>>> 7c0e90b4
	WithKeys:                       &loadKeys,
	WithClearKeys:                  &loadClearKeys,
	WithDeploymentStrategies:       &loadDeploymentStrategies,
	WithClearDeploymentStrategies:  &loadDeploymentStrategiesWithClearPassword,
	WithVulnerabilities:            &loadVulnerabilities,
	WithIcon:                       &loadIcon,
}

// Exists checks if an application given its name exists
func Exists(db gorp.SqlExecutor, projectKey, appName string) (bool, error) {
	count, err := db.SelectInt("SELECT count(1) FROM application join project ON project.id = application.project_id WHERE project.projectkey = $1 AND application.name = $2", projectKey, appName)
	if err != nil {
		return false, err
	}
	return count == 1, nil
}

// LoadByName load an application from DB
func LoadByName(db gorp.SqlExecutor, store cache.Store, projectKey, appName string, u *sdk.User, opts ...LoadOptionFunc) (*sdk.Application, error) {
	var query string
	var args []interface{}

	if u == nil || u.Admin {
		query = fmt.Sprintf(`
                SELECT %s
                FROM application
                	JOIN project ON project.id = application.project_id
                WHERE project.projectkey = $1
                AND application.name = $2`, appRows)
		args = []interface{}{projectKey, appName}
	} else {
		query = fmt.Sprintf(`
            SELECT distinct %s
            FROM application
				JOIN project ON project.id = application.project_id
				JOIN project_group on project.id = project_group.project_id
            WHERE project.projectkey = $1
            AND application.name = $2
            AND (
				project_group.group_id = ANY(string_to_array($3, ',')::int[])
				OR
				$4 = ANY(string_to_array($3, ',')::int[])
			)`, appRows)
		args = []interface{}{projectKey, appName, gorpmapping.IDsToQueryString(sdk.GroupsToIDs(u.Groups)), group.SharedInfraGroup.ID}
	}

	return load(db, store, projectKey, u, opts, query, args...)
}

// LoadAndLockByID load and lock given application
func LoadAndLockByID(db gorp.SqlExecutor, store cache.Store, id int64, u *sdk.User, opts ...LoadOptionFunc) (*sdk.Application, error) {
	var query string
	var args []interface{}

	if u == nil || u.Admin {
		query = fmt.Sprintf(`
                SELECT %s
                FROM application
                WHERE application.id = $1 FOR UPDATE NOWAIT`, appRows)
		args = []interface{}{id}
	} else {
		query = fmt.Sprintf(`
            SELECT distinct %s
			FROM application
				JOIN project ON project.id = application.project_id
				JOIN project_group ON project.id = project_group.project_id
            WHERE application.id = $1
            AND (
				project_group.group_id = ANY(string_to_array($2, ',')::int[])
				OR
				$3 = ANY(string_to_array($2, ',')::int[])
			) FOR UPDATE NOWAIT`, appRows)
		args = []interface{}{id, gorpmapping.IDsToQueryString(sdk.GroupsToIDs(u.Groups)), group.SharedInfraGroup.ID}
	}

	return load(db, store, "", u, opts, query, args...)
}

// LoadByID load an application from DB
func LoadByID(db gorp.SqlExecutor, store cache.Store, id int64, u *sdk.User, opts ...LoadOptionFunc) (*sdk.Application, error) {
	var query string
	var args []interface{}

	if u == nil || u.Admin {
		query = fmt.Sprintf(`
                SELECT %s
                FROM application
                WHERE application.id = $1`, appRows)
		args = []interface{}{id}
	} else {
		query = fmt.Sprintf(`
            SELECT distinct %s
			FROM application
			JOIN project ON project.id = application.project_id
            JOIN project_group on project.id = project_group.project_id
            WHERE application.id = $1
            AND (
				project_group.group_id = ANY(string_to_array($2, ',')::int[])
				OR
				$3 = ANY(string_to_array($2, ',')::int[])
			)`, appRows)
		args = []interface{}{id, gorpmapping.IDsToQueryString(sdk.GroupsToIDs(u.Groups)), group.SharedInfraGroup.ID}
	}

	return load(db, store, "", u, opts, query, args...)
}

// LoadByWorkflowID loads applications from database for a given workflow id
func LoadByWorkflowID(db gorp.SqlExecutor, workflowID int64) ([]sdk.Application, error) {
	apps := []sdk.Application{}
	query := fmt.Sprintf(`SELECT DISTINCT %s
	FROM application
		JOIN workflow_node_context ON workflow_node_context.application_id = application.id
		JOIN workflow_node ON workflow_node.id = workflow_node_context.workflow_node_id
		JOIN workflow ON workflow.id = workflow_node.workflow_id
	WHERE workflow.id = $1`, appRows)

	if _, err := db.Select(&apps, query, workflowID); err != nil {
		if err == sql.ErrNoRows {
			return apps, nil
		}
		return nil, sdk.WrapError(err, "Unable to load applications linked to workflow id %d", workflowID)
	}

	return apps, nil
}

<<<<<<< HEAD
// LoadByEnvName loads applications from database for a given project key and environment name
func LoadByEnvName(db gorp.SqlExecutor, projKey, envName string) ([]sdk.Application, error) {
	apps := []sdk.Application{}
	query := fmt.Sprintf(`SELECT DISTINCT %s
	FROM application
		JOIN pipeline_trigger ON application.id = pipeline_trigger.src_application_id OR application.id = pipeline_trigger.dest_application_id
		JOIN environment ON environment.id = pipeline_trigger.src_environment_id OR environment.id = pipeline_trigger.dest_environment_id
		JOIN project ON application.project_id = project.id
	WHERE project.projectkey = $1 AND environment.name = $2`, appRows)

	if _, err := db.Select(&apps, query, projKey, envName); err != nil {
		if err == sql.ErrNoRows {
			return apps, nil
		}
		return nil, sdk.WrapError(err, "Unable to load applications linked to environment %s", envName)
	}

	return apps, nil
}

// LoadByPipeline Load application where pipeline is attached
func LoadByPipeline(db gorp.SqlExecutor, store cache.Store, pipelineID int64, u *sdk.User, opts ...LoadOptionFunc) ([]sdk.Application, error) {
	query := fmt.Sprintf(`SELECT distinct %s
		 FROM application
		 	JOIN application_pipeline ON application.id = application_pipeline.application_id
		 WHERE application_pipeline.pipeline_id = $1
		 ORDER BY application.name`, appRows)
	app, err := loadapplications(db, store, u, opts, query, pipelineID)
	if err != nil {
		return nil, sdk.WrapError(err, "LoadByPipeline (%d)", pipelineID)
	}
	return app, nil
}

=======
>>>>>>> 7c0e90b4
func load(db gorp.SqlExecutor, store cache.Store, key string, u *sdk.User, opts []LoadOptionFunc, query string, args ...interface{}) (*sdk.Application, error) {
	dbApp := dbApplication{}
	if err := db.SelectOne(&dbApp, query, args...); err != nil {
		if err == sql.ErrNoRows {
			return nil, sdk.WrapError(sdk.ErrApplicationNotFound, "application.load")
		}
		return nil, sdk.WrapError(err, "application.load")
	}
	dbApp.ProjectKey = key
	return unwrap(db, store, u, opts, &dbApp)
}

func unwrap(db gorp.SqlExecutor, store cache.Store, u *sdk.User, opts []LoadOptionFunc, dbApp *dbApplication) (*sdk.Application, error) {
	app := sdk.Application(*dbApp)

	if app.ProjectKey == "" {
		pkey, errP := db.SelectStr("SELECT projectkey FROM project WHERE id = $1", app.ProjectID)
		if errP != nil {
			return nil, sdk.WrapError(errP, "application.unwrap")
		}
		app.ProjectKey = pkey
	}

	for _, f := range opts {
		if err := (*f)(db, store, &app, u); err != nil && sdk.Cause(err) != sql.ErrNoRows {
			return nil, sdk.WrapError(err, "application.unwrap")
		}
	}
	return &app, nil
}

// Insert add an application id database
func Insert(db gorp.SqlExecutor, store cache.Store, proj *sdk.Project, app *sdk.Application, u *sdk.User) error {
	if err := app.IsValid(); err != nil {
		return sdk.WrapError(err, "application is not valid")
	}

	app.ProjectID = proj.ID
	app.ProjectKey = proj.Key
	app.LastModified = time.Now()

	dbApp := dbApplication(*app)
	if err := db.Insert(&dbApp); err != nil {
		if errPG, ok := err.(*pq.Error); ok && errPG.Code == gorpmapping.ViolateUniqueKeyPGCode {
			err = sdk.ErrApplicationExist
		}
		return sdk.WrapError(err, "application.Insert %s(%d)", app.Name, app.ID)
	}
	*app = sdk.Application(dbApp)
	event.PublishAddApplication(proj.Key, *app, u)

	return nil
}

// Update updates application id database
func Update(db gorp.SqlExecutor, store cache.Store, app *sdk.Application, u *sdk.User) error {
	if err := app.IsValid(); err != nil {
		return sdk.WrapError(err, "application is not valid")
	}

	app.LastModified = time.Now()
	dbApp := dbApplication(*app)
	n, err := db.Update(&dbApp)
	if err != nil {
		return sdk.WrapError(err, "application.Update %s(%d)", app.Name, app.ID)
	}
	if n == 0 {
		return sdk.WrapError(sdk.ErrApplicationNotFound, "application.Update %s(%d)", app.Name, app.ID)
	}

	return nil
}

// LoadAll returns all applications
func LoadAll(db gorp.SqlExecutor, store cache.Store, key string, u *sdk.User, opts ...LoadOptionFunc) ([]sdk.Application, error) {
	var query string
	var args []interface{}

	if u == nil || u.Admin {
		query = fmt.Sprintf(`
		SELECT %s
		FROM application
			JOIN project ON project.id = application.project_id
		WHERE project.projectkey = $1
		ORDER BY application.name ASC`, appRows)
		args = []interface{}{key}
	} else {
		query = fmt.Sprintf(`
			SELECT distinct %s
			FROM application
			JOIN project ON project.id = application.project_id
			WHERE project.id IN (
				SELECT project_group.project_id
				FROM project_group
				JOIN group_user ON project_group.group_id = group_user.group_id
				WHERE group_user.user_id = $2
			)
			AND project.projectkey = $1
			ORDER by application.name ASC`, appRows)
		args = []interface{}{key, u.ID}
	}
	return loadapplications(db, store, u, opts, query, args...)
}

// LoadAllNames returns all application names
func LoadAllNames(db gorp.SqlExecutor, projID int64, u *sdk.User) ([]sdk.IDName, error) {
	var query string
	var args []interface{}

	if u == nil || u.Admin {
		query = `
		SELECT application.id, application.name, application.description, application.icon
		FROM application
		WHERE application.project_id= $1
		ORDER BY application.name ASC`
		args = []interface{}{projID}
	} else {
		query = `
			SELECT distinct(application.id) AS id, application.name, application.description, application.icon
			FROM application
			WHERE $1 IN (
				SELECT project_group.project_id
				FROM project_group
					JOIN group_user ON project_group.group_id = group_user.group_id
				WHERE group_user.user_id = $2
			)
			AND application.project_id = $1
			ORDER by application.name ASC`
		args = []interface{}{projID, u.ID}
	}

	res := []sdk.IDName{}
	if _, err := db.Select(&res, query, args...); err != nil {
		if err == sql.ErrNoRows {
			return res, nil
		}
		return nil, sdk.WrapError(err, "application.loadapplicationnames")
	}

	return res, nil
}

func loadapplications(db gorp.SqlExecutor, store cache.Store, u *sdk.User, opts []LoadOptionFunc, query string, args ...interface{}) ([]sdk.Application, error) {
	var res []dbApplication
	if _, err := db.Select(&res, query, args...); err != nil {
		if err == sql.ErrNoRows {
			return nil, sdk.WrapError(sdk.ErrApplicationNotFound, "application.loadapplications")
		}
		return nil, sdk.WrapError(err, "application.loadapplications")
	}

	apps := make([]sdk.Application, len(res))
	for i := range res {
		a := &res[i]
		if err := a.PostGet(db); err != nil {
			return nil, sdk.WrapError(err, "application.loadapplications")
		}
		app, err := unwrap(db, store, u, opts, a)
		if err != nil {
			return nil, sdk.WrapError(err, "application.loadapplications")
		}
		apps[i] = *app
	}

	return apps, nil
}

// LoadIcon return application icon given his application id
func LoadIcon(db gorp.SqlExecutor, appID int64) (string, error) {
	icon, err := db.SelectStr("SELECT icon FROM application WHERE id = $1", appID)

	return icon, sdk.WithStack(err)
}<|MERGE_RESOLUTION|>--- conflicted
+++ resolved
@@ -11,7 +11,6 @@
 	"github.com/ovh/cds/engine/api/cache"
 	"github.com/ovh/cds/engine/api/database/gorpmapping"
 	"github.com/ovh/cds/engine/api/event"
-	"github.com/ovh/cds/engine/api/group"
 	"github.com/ovh/cds/sdk"
 )
 
@@ -36,12 +35,6 @@
 	Default                        LoadOptionFunc
 	WithVariables                  LoadOptionFunc
 	WithVariablesWithClearPassword LoadOptionFunc
-<<<<<<< HEAD
-	WithPipelines                  LoadOptionFunc
-	WithTriggers                   LoadOptionFunc
-=======
-	WithGroups                     LoadOptionFunc
->>>>>>> 7c0e90b4
 	WithKeys                       LoadOptionFunc
 	WithClearKeys                  LoadOptionFunc
 	WithDeploymentStrategies       LoadOptionFunc
@@ -52,12 +45,6 @@
 	Default:                        &loadDefaultDependencies,
 	WithVariables:                  &loadVariables,
 	WithVariablesWithClearPassword: &loadVariablesWithClearPassword,
-<<<<<<< HEAD
-	WithPipelines:                  &loadPipelines,
-	WithTriggers:                   &loadTriggers,
-=======
-	WithGroups:                     &loadGroups,
->>>>>>> 7c0e90b4
 	WithKeys:                       &loadKeys,
 	WithClearKeys:                  &loadClearKeys,
 	WithDeploymentStrategies:       &loadDeploymentStrategies,
@@ -77,90 +64,35 @@
 
 // LoadByName load an application from DB
 func LoadByName(db gorp.SqlExecutor, store cache.Store, projectKey, appName string, u *sdk.User, opts ...LoadOptionFunc) (*sdk.Application, error) {
-	var query string
-	var args []interface{}
-
-	if u == nil || u.Admin {
-		query = fmt.Sprintf(`
+	query := fmt.Sprintf(`
                 SELECT %s
                 FROM application
                 	JOIN project ON project.id = application.project_id
                 WHERE project.projectkey = $1
                 AND application.name = $2`, appRows)
-		args = []interface{}{projectKey, appName}
-	} else {
-		query = fmt.Sprintf(`
-            SELECT distinct %s
-            FROM application
-				JOIN project ON project.id = application.project_id
-				JOIN project_group on project.id = project_group.project_id
-            WHERE project.projectkey = $1
-            AND application.name = $2
-            AND (
-				project_group.group_id = ANY(string_to_array($3, ',')::int[])
-				OR
-				$4 = ANY(string_to_array($3, ',')::int[])
-			)`, appRows)
-		args = []interface{}{projectKey, appName, gorpmapping.IDsToQueryString(sdk.GroupsToIDs(u.Groups)), group.SharedInfraGroup.ID}
-	}
+	args := []interface{}{projectKey, appName}
 
 	return load(db, store, projectKey, u, opts, query, args...)
 }
 
 // LoadAndLockByID load and lock given application
 func LoadAndLockByID(db gorp.SqlExecutor, store cache.Store, id int64, u *sdk.User, opts ...LoadOptionFunc) (*sdk.Application, error) {
-	var query string
-	var args []interface{}
-
-	if u == nil || u.Admin {
-		query = fmt.Sprintf(`
-                SELECT %s
-                FROM application
-                WHERE application.id = $1 FOR UPDATE NOWAIT`, appRows)
-		args = []interface{}{id}
-	} else {
-		query = fmt.Sprintf(`
-            SELECT distinct %s
-			FROM application
-				JOIN project ON project.id = application.project_id
-				JOIN project_group ON project.id = project_group.project_id
-            WHERE application.id = $1
-            AND (
-				project_group.group_id = ANY(string_to_array($2, ',')::int[])
-				OR
-				$3 = ANY(string_to_array($2, ',')::int[])
-			) FOR UPDATE NOWAIT`, appRows)
-		args = []interface{}{id, gorpmapping.IDsToQueryString(sdk.GroupsToIDs(u.Groups)), group.SharedInfraGroup.ID}
-	}
+	query := fmt.Sprintf(`
+		SELECT %s
+		FROM application
+		WHERE application.id = $1 FOR UPDATE NOWAIT`, appRows)
+	args := []interface{}{id}
 
 	return load(db, store, "", u, opts, query, args...)
 }
 
 // LoadByID load an application from DB
 func LoadByID(db gorp.SqlExecutor, store cache.Store, id int64, u *sdk.User, opts ...LoadOptionFunc) (*sdk.Application, error) {
-	var query string
-	var args []interface{}
-
-	if u == nil || u.Admin {
-		query = fmt.Sprintf(`
+	query := fmt.Sprintf(`
                 SELECT %s
                 FROM application
                 WHERE application.id = $1`, appRows)
-		args = []interface{}{id}
-	} else {
-		query = fmt.Sprintf(`
-            SELECT distinct %s
-			FROM application
-			JOIN project ON project.id = application.project_id
-            JOIN project_group on project.id = project_group.project_id
-            WHERE application.id = $1
-            AND (
-				project_group.group_id = ANY(string_to_array($2, ',')::int[])
-				OR
-				$3 = ANY(string_to_array($2, ',')::int[])
-			)`, appRows)
-		args = []interface{}{id, gorpmapping.IDsToQueryString(sdk.GroupsToIDs(u.Groups)), group.SharedInfraGroup.ID}
-	}
+	args := []interface{}{id}
 
 	return load(db, store, "", u, opts, query, args...)
 }
@@ -185,43 +117,6 @@
 	return apps, nil
 }
 
-<<<<<<< HEAD
-// LoadByEnvName loads applications from database for a given project key and environment name
-func LoadByEnvName(db gorp.SqlExecutor, projKey, envName string) ([]sdk.Application, error) {
-	apps := []sdk.Application{}
-	query := fmt.Sprintf(`SELECT DISTINCT %s
-	FROM application
-		JOIN pipeline_trigger ON application.id = pipeline_trigger.src_application_id OR application.id = pipeline_trigger.dest_application_id
-		JOIN environment ON environment.id = pipeline_trigger.src_environment_id OR environment.id = pipeline_trigger.dest_environment_id
-		JOIN project ON application.project_id = project.id
-	WHERE project.projectkey = $1 AND environment.name = $2`, appRows)
-
-	if _, err := db.Select(&apps, query, projKey, envName); err != nil {
-		if err == sql.ErrNoRows {
-			return apps, nil
-		}
-		return nil, sdk.WrapError(err, "Unable to load applications linked to environment %s", envName)
-	}
-
-	return apps, nil
-}
-
-// LoadByPipeline Load application where pipeline is attached
-func LoadByPipeline(db gorp.SqlExecutor, store cache.Store, pipelineID int64, u *sdk.User, opts ...LoadOptionFunc) ([]sdk.Application, error) {
-	query := fmt.Sprintf(`SELECT distinct %s
-		 FROM application
-		 	JOIN application_pipeline ON application.id = application_pipeline.application_id
-		 WHERE application_pipeline.pipeline_id = $1
-		 ORDER BY application.name`, appRows)
-	app, err := loadapplications(db, store, u, opts, query, pipelineID)
-	if err != nil {
-		return nil, sdk.WrapError(err, "LoadByPipeline (%d)", pipelineID)
-	}
-	return app, nil
-}
-
-=======
->>>>>>> 7c0e90b4
 func load(db gorp.SqlExecutor, store cache.Store, key string, u *sdk.User, opts []LoadOptionFunc, query string, args ...interface{}) (*sdk.Application, error) {
 	dbApp := dbApplication{}
 	if err := db.SelectOne(&dbApp, query, args...); err != nil {
@@ -277,7 +172,7 @@
 }
 
 // Update updates application id database
-func Update(db gorp.SqlExecutor, store cache.Store, app *sdk.Application, u *sdk.User) error {
+func Update(db gorp.SqlExecutor, store cache.Store, app *sdk.Application) error {
 	if err := app.IsValid(); err != nil {
 		return sdk.WrapError(err, "application is not valid")
 	}
@@ -297,64 +192,27 @@
 
 // LoadAll returns all applications
 func LoadAll(db gorp.SqlExecutor, store cache.Store, key string, u *sdk.User, opts ...LoadOptionFunc) ([]sdk.Application, error) {
-	var query string
-	var args []interface{}
-
-	if u == nil || u.Admin {
-		query = fmt.Sprintf(`
+	query := fmt.Sprintf(`
 		SELECT %s
 		FROM application
 			JOIN project ON project.id = application.project_id
 		WHERE project.projectkey = $1
 		ORDER BY application.name ASC`, appRows)
-		args = []interface{}{key}
-	} else {
-		query = fmt.Sprintf(`
-			SELECT distinct %s
-			FROM application
-			JOIN project ON project.id = application.project_id
-			WHERE project.id IN (
-				SELECT project_group.project_id
-				FROM project_group
-				JOIN group_user ON project_group.group_id = group_user.group_id
-				WHERE group_user.user_id = $2
-			)
-			AND project.projectkey = $1
-			ORDER by application.name ASC`, appRows)
-		args = []interface{}{key, u.ID}
-	}
+	args := []interface{}{key}
+
 	return loadapplications(db, store, u, opts, query, args...)
 }
 
 // LoadAllNames returns all application names
-func LoadAllNames(db gorp.SqlExecutor, projID int64, u *sdk.User) ([]sdk.IDName, error) {
-	var query string
-	var args []interface{}
-
-	if u == nil || u.Admin {
-		query = `
+func LoadAllNames(db gorp.SqlExecutor, projID int64) ([]sdk.IDName, error) {
+	query := `
 		SELECT application.id, application.name, application.description, application.icon
 		FROM application
 		WHERE application.project_id= $1
 		ORDER BY application.name ASC`
-		args = []interface{}{projID}
-	} else {
-		query = `
-			SELECT distinct(application.id) AS id, application.name, application.description, application.icon
-			FROM application
-			WHERE $1 IN (
-				SELECT project_group.project_id
-				FROM project_group
-					JOIN group_user ON project_group.group_id = group_user.group_id
-				WHERE group_user.user_id = $2
-			)
-			AND application.project_id = $1
-			ORDER by application.name ASC`
-		args = []interface{}{projID, u.ID}
-	}
-
-	res := []sdk.IDName{}
-	if _, err := db.Select(&res, query, args...); err != nil {
+
+	var res []sdk.IDName
+	if _, err := db.Select(&res, query, projID); err != nil {
 		if err == sql.ErrNoRows {
 			return res, nil
 		}
