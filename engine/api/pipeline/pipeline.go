--- conflicted
+++ resolved
@@ -164,8 +164,8 @@
 func LoadByNodeRunID(db gorp.SqlExecutor, nodeRunID int64) (*sdk.Pipeline, error) {
 	var pip sdk.Pipeline
 	query := `SELECT pipeline.* FROM pipeline
-	JOIN workflow_node ON pipeline.id = workflow_node.pipeline_id
-	JOIN workflow_node_run ON workflow_node.id = workflow_node_run.workflow_node_id
+		JOIN workflow_node ON pipeline.id = workflow_node.pipeline_id
+		JOIN workflow_node_run ON workflow_node.id = workflow_node_run.workflow_node_id
 	WHERE workflow_node_run.id = $1`
 
 	if err := db.SelectOne(&pip, query, nodeRunID); err != nil {
@@ -202,50 +202,8 @@
 		return err
 	}
 
-<<<<<<< HEAD
-	// Delete triggers
-	if err := trigger.DeletePipelineTriggers(db, pipelineID); err != nil {
-		return err
-	}
-
-	// Delete test results
-	if err := DeletePipelineTestResults(db, pipelineID); err != nil {
-		return err
-	}
-
-	var pipelineBuildIDs []int64
-	query := `SELECT id FROM pipeline_build where pipeline_id = $1`
-	rows, err := db.Query(query, pipelineID)
-	if err != nil {
-		return err
-	}
-	defer rows.Close()
-	for rows.Next() {
-		var pbID int64
-		err = rows.Scan(&pbID)
-		if err != nil {
-			return err
-		}
-		pipelineBuildIDs = append(pipelineBuildIDs, pbID)
-	}
-	for _, id := range pipelineBuildIDs {
-		err = DeletePipelineBuildByID(db, id)
-		if err != nil {
-			return err
-		}
-	}
-
-	// Delete artifacts left
-	query = `DELETE FROM artifact WHERE pipeline_id = $1`
-	_, err = db.Exec(query, pipelineID)
-	if err != nil {
-		return err
-	}
-
-=======
->>>>>>> 7c0e90b4
 	// Delete pipeline
-	query = `DELETE FROM pipeline WHERE id = $1`
+	query := `DELETE FROM pipeline WHERE id = $1`
 	if _, err := db.Exec(query, pipelineID); err != nil {
 		return err
 	}
@@ -256,27 +214,12 @@
 // LoadPipelines loads all pipelines in a project
 func LoadPipelines(db gorp.SqlExecutor, projectID int64, loadDependencies bool, user *sdk.User) ([]sdk.Pipeline, error) {
 	var pip []sdk.Pipeline
-
-	var rows *sql.Rows
-	var errquery error
-
-	if user == nil || user.Admin {
-		query := `SELECT id, name, description, project_id, type, last_modified
+	query := `SELECT id, name, description, project_id, type, last_modified
 			  FROM pipeline
 			  WHERE project_id = $1
 			  ORDER BY pipeline.name`
-		rows, errquery = db.Query(query, projectID)
-	} else {
-		query := `SELECT distinct(pipeline.id), pipeline.name, pipeline.description, pipeline.project_id, pipeline.type, last_modified
-			  FROM pipeline
-				JOIN project_group ON pipeline.project_id = project_group.project_id
-				JOIN group_user ON project_group.group_id = group_user.group_id
-			  WHERE group_user.user_id = $1
-			  	AND pipeline.project_id = $2
-			  ORDER by pipeline.name`
-		rows, errquery = db.Query(query, user.ID, projectID)
-	}
-
+
+	rows, errquery := db.Query(query, projectID)
 	if errquery != nil {
 		return nil, errquery
 	}
@@ -315,28 +258,13 @@
 
 // LoadAllNames returns all pipeline names
 func LoadAllNames(db gorp.SqlExecutor, store cache.Store, projID int64, u *sdk.User) ([]sdk.IDName, error) {
-	var query string
-	var args []interface{}
-
-	if u == nil || u.Admin {
-		query = `SELECT pipeline.id, pipeline.name, pipeline.description
+	query := `SELECT pipeline.id, pipeline.name, pipeline.description
 			  FROM pipeline
 			  WHERE project_id = $1
 			  ORDER BY pipeline.name`
-		args = []interface{}{projID}
-	} else {
-		query = `SELECT distinct(pipeline.id) AS id, pipeline.name, pipeline.description
-			  FROM pipeline
-				JOIN project_group ON pipeline.project_id = project_group.project_id
-				JOIN group_user ON project_group.group_id = group_user.group_id
-			  WHERE group_user.user_id = $1
-			  	AND pipeline.project_id = $2
-			  ORDER by pipeline.name`
-		args = []interface{}{u.ID, projID}
-	}
 
 	var res []sdk.IDName
-	if _, err := db.Select(&res, query, args...); err != nil {
+	if _, err := db.Select(&res, query, projID); err != nil {
 		if err == sql.ErrNoRows {
 			return res, nil
 		}
