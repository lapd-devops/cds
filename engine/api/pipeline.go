--- conflicted
+++ resolved
@@ -132,29 +132,6 @@
 	}
 }
 
-<<<<<<< HEAD
-func (api *API) getApplicationUsingPipelineHandler() service.Handler {
-	return func(ctx context.Context, w http.ResponseWriter, r *http.Request) error {
-		// Get project name in URL
-		vars := mux.Vars(r)
-		key := vars["permProjectKey"]
-		name := vars["pipelineKey"]
-
-		pipelineData, err := pipeline.LoadPipeline(api.mustDB(), key, name, false)
-		if err != nil {
-			return sdk.WrapError(err, "Cannot load pipeline %s", name)
-		}
-		applications, err := application.LoadByPipeline(api.mustDB(), api.Cache, pipelineData.ID, deprecatedGetUser(ctx))
-		if err != nil {
-			return sdk.WrapError(err, "Cannot load applications using pipeline %s", name)
-		}
-
-		return service.WriteJSON(w, applications, http.StatusOK)
-	}
-}
-
-=======
->>>>>>> 7c0e90b4
 func (api *API) addPipelineHandler() service.Handler {
 	return func(ctx context.Context, w http.ResponseWriter, r *http.Request) error {
 		// Get project name in URL
@@ -198,14 +175,6 @@
 
 		if err := group.LoadGroupByProject(tx, proj); err != nil {
 			return sdk.WrapError(err, "Cannot load groupfrom project")
-		}
-
-		for _, g := range proj.ProjectGroups {
-			p.GroupPermission = append(p.GroupPermission, g)
-		}
-
-		if err := group.InsertGroupsInPipeline(tx, proj.ProjectGroups, p.ID); err != nil {
-			return sdk.WrapError(err, "Cannot add groups on pipeline")
 		}
 
 		if err := tx.Commit(); err != nil {
@@ -249,7 +218,7 @@
 			return sdk.WrapError(err, "Cannot load pipeline %s", pipelineName)
 		}
 
-		p.Permission = permission.PipelinePermission(projectKey, p.Name, deprecatedGetUser(ctx))
+		p.Permission = permission.ProjectPermission(projectKey, deprecatedGetUser(ctx))
 
 		if withApp || withWorkflows || withEnvironments {
 			p.Usage = &sdk.Usage{}
@@ -299,97 +268,6 @@
 	}
 }
 
-<<<<<<< HEAD
-func (api *API) getPipelineHistoryHandler() service.Handler {
-	return func(ctx context.Context, w http.ResponseWriter, r *http.Request) error {
-		// Get pipeline and action name in URL
-		vars := mux.Vars(r)
-		projectKey := vars["permProjectKey"]
-		pipelineName := vars["pipelineKey"]
-		appName := vars["permApplicationName"]
-
-		if err := r.ParseForm(); err != nil {
-			return sdk.WrapError(err, "Cannot parse form")
-		}
-		envName := r.Form.Get("envName")
-		limitString := r.Form.Get("limit")
-		status := r.Form.Get("status")
-		branchName := r.Form.Get("branchName")
-		remote := r.Form.Get("remote")
-		buildNumber := r.Form.Get("buildNumber")
-
-		var limit int
-		if limitString != "" {
-			var erra error
-			limit, erra = strconv.Atoi(limitString)
-			if erra != nil {
-				return erra
-			}
-		} else {
-			limit = 20
-		}
-
-		a, errln := application.LoadByName(api.mustDB(), api.Cache, projectKey, appName, deprecatedGetUser(ctx), application.LoadOptions.WithPipelines)
-		if errln != nil {
-			return sdk.WrapError(errln, "getPipelineHistoryHandler> Cannot load application %s", appName)
-		}
-
-		var p *sdk.Pipeline
-		for _, apip := range a.Pipelines {
-			if apip.Pipeline.Name == pipelineName {
-				p = &apip.Pipeline
-				break
-			}
-		}
-
-		if p == nil {
-			return sdk.WrapError(sdk.ErrPipelineNotAttached, "Pipeline not found on application")
-		}
-
-		var env *sdk.Environment
-		if envName == "" || envName == sdk.DefaultEnv.Name {
-			env = &sdk.DefaultEnv
-		} else {
-			var errle error
-			env, errle = environment.LoadEnvironmentByName(api.mustDB(), projectKey, envName)
-			if errle != nil {
-				return sdk.WrapError(errle, "Cannot load environment %s", envName)
-			}
-		}
-
-		if !permission.AccessToEnvironment(projectKey, env.Name, deprecatedGetUser(ctx), permission.PermissionRead) {
-			return sdk.WrapError(sdk.ErrForbidden, "No enough right on this environment %s", envName)
-		}
-
-		opts := []pipeline.ExecOptionFunc{
-			pipeline.LoadPipelineBuildOpts.WithStatus(status),
-			pipeline.LoadPipelineBuildOpts.WithBranchName(branchName),
-		}
-
-		if a.RepositoryFullname != "" && (remote == "" || remote == a.RepositoryFullname) {
-			opts = append(opts, pipeline.LoadPipelineBuildOpts.WithEmptyRemote(a.RepositoryFullname))
-		} else if remote == "" {
-			opts = append(opts, pipeline.LoadPipelineBuildOpts.WithEmptyRemote(remote))
-		} else {
-			opts = append(opts, pipeline.LoadPipelineBuildOpts.WithRemoteName(remote))
-		}
-
-		if buildNumber != "" {
-			opts = append(opts, pipeline.LoadPipelineBuildOpts.WithBuildNumber(buildNumber))
-		}
-
-		pbs, errl := pipeline.LoadPipelineBuildsByApplicationAndPipeline(api.mustDB(), a.ID, p.ID, env.ID, limit, opts...)
-
-		if errl != nil {
-			return sdk.WrapError(errl, "Cannot load pipeline %s history", p.Name)
-		}
-
-		return service.WriteJSON(w, pbs, http.StatusOK)
-	}
-}
-
-=======
->>>>>>> 7c0e90b4
 func (api *API) deletePipelineHandler() service.Handler {
 	return func(ctx context.Context, w http.ResponseWriter, r *http.Request) error {
 		// Get pipeline and action name in URL
@@ -437,108 +315,4 @@
 		event.PublishPipelineDelete(key, *p, deprecatedGetUser(ctx))
 		return nil
 	}
-<<<<<<< HEAD
-}
-
-func (api *API) getPipelineCommitsHandler() service.Handler {
-	return func(ctx context.Context, w http.ResponseWriter, r *http.Request) error {
-		vars := mux.Vars(r)
-		projectKey := vars["permProjectKey"]
-		appName := vars["permApplicationName"]
-		pipName := vars["pipelineKey"]
-
-		if err := r.ParseForm(); err != nil {
-			return sdk.WrapError(sdk.ErrUnknownError, "getPipelineCommitsHandler> Cannot parse form")
-
-		}
-		envName := r.Form.Get("envName")
-		hash := r.Form.Get("hash")
-
-		// Load project
-		proj, errproj := project.Load(api.mustDB(), api.Cache, projectKey, deprecatedGetUser(ctx))
-		if errproj != nil {
-			return sdk.WrapError(errproj, "getPipelineCommitsHandler> Cannot load project")
-		}
-
-		// Load pipeline
-		pip, errpip := pipeline.LoadPipeline(api.mustDB(), projectKey, pipName, false)
-		if errpip != nil {
-			return sdk.WrapError(errpip, "getPipelineCommitsHandler> Cannot load pipeline")
-		}
-
-		//Load the environment
-		var env *sdk.Environment
-		if envName == "" || envName == sdk.DefaultEnv.Name {
-			env = &sdk.DefaultEnv
-		} else {
-			var err error
-			env, err = environment.LoadEnvironmentByName(api.mustDB(), projectKey, envName)
-			if err != nil {
-				return sdk.WrapError(err, "Cannot load environment %s", envName)
-			}
-		}
-
-		if !permission.AccessToEnvironment(projectKey, env.Name, deprecatedGetUser(ctx), permission.PermissionRead) {
-			return sdk.WrapError(sdk.ErrForbidden, "getPipelineCommitsHandler> No enough right on this environment %s (user=%s)", envName, deprecatedGetUser(ctx).Username)
-		}
-
-		//Load the application
-		app, errapp := application.LoadByName(api.mustDB(), api.Cache, projectKey, appName, deprecatedGetUser(ctx))
-		if errapp != nil {
-			return sdk.WrapError(errapp, "getPipelineCommitsHandler> Unable to load application %s", appName)
-		}
-
-		commits := []sdk.VCSCommit{}
-
-		//Check it the application is attached to a repository
-		if app.VCSServer == "" {
-			log.Warning("getPipelineCommitsHandler> Application %s/%s not attached to a repository manager", projectKey, appName)
-			return service.WriteJSON(w, commits, http.StatusOK)
-		}
-
-		pbs, errpb := pipeline.LoadPipelineBuildsByApplicationAndPipeline(api.mustDB(), app.ID, pip.ID, env.ID, 1, pipeline.LoadPipelineBuildOpts.WithStatus(string(sdk.StatusSuccess)))
-		if errpb != nil {
-			return sdk.WrapError(errpb, "getPipelineCommitsHandler> Cannot load pipeline build")
-		}
-
-		if len(pbs) != 1 {
-			log.Debug("getPipelineCommitsHandler> There is no previous build")
-			return service.WriteJSON(w, commits, http.StatusOK)
-		}
-
-		if app.RepositoryFullname == "" {
-			log.Debug("getPipelineCommitsHandler> No repository on the application %s", appName)
-			return service.WriteJSON(w, commits, http.StatusOK)
-		}
-
-		//Get the RepositoriesManager Client
-		vcsServer := repositoriesmanager.GetProjectVCSServer(proj, app.VCSServer)
-		client, errclient := repositoriesmanager.AuthorizedClient(ctx, api.mustDB(), api.Cache, vcsServer)
-		if errclient != nil {
-			return sdk.WrapError(errclient, "getPipelineCommitsHandler> Cannot get client")
-		}
-
-		if pbs[0].Trigger.VCSChangesHash == "" {
-			log.Debug("getPipelineCommitsHandler>No hash on the previous run %d", pbs[0].ID)
-			return service.WriteJSON(w, commits, http.StatusOK)
-		}
-
-		//If we are lucky, return a true diff
-		var errcommits error
-		commits, errcommits = client.Commits(ctx, app.RepositoryFullname, pbs[0].Trigger.VCSChangesBranch, pbs[0].Trigger.VCSChangesHash, hash)
-		if errcommits != nil {
-			return sdk.WrapError(errcommits, "getPipelineBuildCommitsHandler> Cannot get commits")
-		}
-
-		return service.WriteJSON(w, commits, http.StatusOK)
-	}
-}
-
-// DEPRECATED
-func (api *API) getPipelineBuildCommitsHandler() service.Handler {
-	return func(ctx context.Context, w http.ResponseWriter, r *http.Request) error {
-		return service.WriteJSON(w, nil, http.StatusOK)
-	}
-=======
->>>>>>> 7c0e90b4
 }